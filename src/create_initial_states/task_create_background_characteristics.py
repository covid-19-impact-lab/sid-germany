"""Create a synthetic population that is representative of Germany."""
import numpy as np
import pandas as pd
import pytask

from src.config import BLD
<<<<<<< HEAD
=======
from src.config import N_HOUSEHOLDS
from src.config import POPULATION_GERMANY
>>>>>>> d5e6667f
from src.config import SRC
from src.create_initial_states.create_contact_model_group_ids import (
    add_contact_model_group_ids,
)
from src.shared import create_age_groups
from src.shared import create_age_groups_rki


@pytask.mark.depends_on(
    {
        "py1": SRC / "create_initial_states" / "create_contact_model_group_ids.py",
        "py2": SRC / "create_initial_states" / "add_weekly_ids.py",
        "py3": SRC / "create_initial_states" / "make_educ_group_columns.py",
        "hh_data": SRC
        / "original_data"
        / "population_structure"
        / "microcensus2010_cf.dta",
        "county_probabilities": BLD / "data" / "counties.parquet",
        "work_daily_dist": BLD
        / "contact_models"
        / "empirical_distributions"
        / "work_recurrent_daily.pkl",
        "work_weekly_dist": BLD
        / "contact_models"
        / "empirical_distributions"
        / "work_recurrent_weekly.pkl",
        "other_daily_dist": BLD
        / "contact_models"
        / "empirical_distributions"
        / "other_recurrent_daily.pkl",
        "other_weekly_dist": BLD
        / "contact_models"
        / "empirical_distributions"
        / "other_recurrent_weekly.pkl",
    }
)
@pytask.mark.produces(
    {
        750_000: BLD / "data" / "initial_states.parquet",
        100_000: BLD / "data" / "debug_initial_states.parquet",
    }
)
def task_create_initial_states_microcensus(depends_on, produces):
    mc = pd.read_stata(depends_on["hh_data"])
    county_probabilities = pd.read_parquet(depends_on["county_probabilities"])
    work_daily_dist = pd.read_pickle(depends_on["work_daily_dist"])
    work_weekly_dist = pd.read_pickle(depends_on["work_weekly_dist"])
    other_daily_dist = pd.read_pickle(depends_on["other_daily_dist"])
    other_weekly_dist = pd.read_pickle(depends_on["other_weekly_dist"])

    for n_hhs, path in produces.items():
        df = _build_initial_states(
            mc=mc,
            county_probabilities=county_probabilities,
            work_daily_dist=work_daily_dist,
            work_weekly_dist=work_weekly_dist,
            other_daily_dist=other_daily_dist,
            other_weekly_dist=other_weekly_dist,
            n_households=n_hhs,
            seed=4874,
        )
        df.to_parquet(path)


def _build_initial_states(
    mc,
    county_probabilities,
    work_daily_dist,
    work_weekly_dist,
    other_daily_dist,
    other_weekly_dist,
    n_households,
    seed,
):
    mc = _prepare_microcensus(mc)

    equal_probs = pd.DataFrame()
    equal_probs["hh_id"] = mc["hh_id"].unique()
    equal_probs["probability"] = 1 / len(equal_probs)

<<<<<<< HEAD
    df = _sample_mc_hhs(mc, equal_probs, n_households=n_households, seed=seed)
=======
    df = _sample_mc_hhs(mc, equal_probs, n_households=N_HOUSEHOLDS, seed=4874)
>>>>>>> d5e6667f

    county_and_state = _draw_counties(
        hh_ids=df["hh_id"].unique(),
        county_probabilities=county_probabilities,
        seed=2282,
    )
    df = df.merge(county_and_state, on="hh_id", validate="m:1")
    df = df.astype({"age": np.uint8, "hh_id": "category"})
    df = df.sort_values("hh_id").reset_index()
    df.index.name = "temp_index"

    assert not df.index.duplicated().any()
    df["occupation"] = _create_occupation(df)

    df = add_contact_model_group_ids(
        df,
        work_daily_dist=work_daily_dist,
        work_weekly_dist=work_weekly_dist,
        other_daily_dist=other_daily_dist,
        other_weekly_dist=other_weekly_dist,
        seed=555,
    )

    df.index.name = "index"
    df = df.drop(columns=["index", "work_type"])
<<<<<<< HEAD
    return df
=======
    df = df.sample(frac=1).reset_index(drop=True)
    df.to_parquet(produces)
>>>>>>> d5e6667f


def _prepare_microcensus(mc):
    rename_dict = {
        "ef1": "east_west",
        "ef3s": "district_id",
        "ef4s": "hh_nr_in_district",
        "ef20": "hh_size",
        "ef29": "work_type",
        "ef31": "hh_form",
        "ef44": "age",
        "ef46": "gender",
    }
    mc = mc.rename(columns=rename_dict)
    mc = mc[rename_dict.values()]
    mc["private_hh"] = mc["hh_form"] == "bevölkerung in privathaushalten"
    mc["gender"] = (
        mc["gender"]
        .replace({"männlich": "male", "weiblich": "female"})
        .astype("category")
    )

    mc["age"] = mc["age"].replace({"95 jahre und älter": 96})
    mc["age_group"] = create_age_groups(mc["age"])
    mc["age_group_rki"] = create_age_groups_rki(mc)

    mc["hh_id"] = mc.apply(_create_mc_hh_id, axis=1)
    mc["hh_id"] = pd.factorize(mc["hh_id"])[0]
    assert len(mc["hh_id"].unique()) == 11_494, "Wrong number of households."
    mc = mc.drop(columns=["district_id", "east_west", "hh_form", "hh_nr_in_district"])
    return mc


def _create_mc_hh_id(row):
    hh_id_parts = ["east_west", "district_id", "hh_nr_in_district"]
    row_id = "_".join(str(row[var]) for var in hh_id_parts)
    return row_id


def _sample_mc_hhs(mc, hh_probabilities, n_households, seed):
    np.random.seed(seed)
    sampled_ids = np.random.choice(
        hh_probabilities.hh_id,
        p=hh_probabilities.probability,
        size=n_households,
        replace=True,
    )
    new_id_df = pd.DataFrame({"old_hh_id": sampled_ids})
    new_id_df = new_id_df.reset_index()
    new_id_df = new_id_df.rename(columns={"index": "hh_id"})

    df = new_id_df.merge(
        mc,
        left_on="old_hh_id",
        right_on="hh_id",
        validate="m:m",
        suffixes=("", "_"),
    )
    df = df.drop(columns=["old_hh_id", "hh_id_"])
    df = df.sort_values("hh_id")
    df["hh_id"] = df["hh_id"].astype("category")
    df = df.reset_index(drop=True)
    return df


def _draw_counties(hh_ids, county_probabilities, seed):
    """Draw for each household to which county and federal state it belongs to."""
    np.random.seed(seed)
    sampled_counties = np.random.choice(
        county_probabilities.id,
        p=county_probabilities.weight,
        size=len(hh_ids),
        replace=True,
    )
    df = pd.DataFrame({"county": sampled_counties})
    df = df.reset_index()
    df = df.rename(columns={"index": "hh_id"})
    df = df.merge(
        county_probabilities[["id", "state"]], left_on="county", right_on="id"
    )
    df = df.drop(columns="id")
    df = df.astype({"state": "category", "county": "category"})
    return df


def _create_occupation(df):
    occupation = pd.Series(np.nan, index=df.index)
    occupation = occupation.where(df["work_type"] != "erwerbstätige", other="working")

    to_fill_nans = pd.Series(np.nan, index=df.index)
    to_fill_nans[df["age"] > 60] = "retired"
    # between is inclusive by default, i.e. lower <= sr <= upper
    to_fill_nans[df["age"].between(6, 19)] = "school"
    to_fill_nans[df["age"].between(3, 5)] = "preschool"

    below_3 = df.query("age < 3").index
    share_of_children_in_nursery = 0.35
    n_to_draw = int(share_of_children_in_nursery * len(below_3))
    attend_nursery_indices = np.random.choice(below_3, size=n_to_draw, replace=False)
    to_fill_nans[attend_nursery_indices] = "nursery"
    to_fill_nans = to_fill_nans.fillna("stays home")
    occupation = occupation.fillna(to_fill_nans).astype("category")
    return occupation<|MERGE_RESOLUTION|>--- conflicted
+++ resolved
@@ -4,11 +4,7 @@
 import pytask
 
 from src.config import BLD
-<<<<<<< HEAD
-=======
 from src.config import N_HOUSEHOLDS
-from src.config import POPULATION_GERMANY
->>>>>>> d5e6667f
 from src.config import SRC
 from src.create_initial_states.create_contact_model_group_ids import (
     add_contact_model_group_ids,
@@ -47,7 +43,7 @@
 )
 @pytask.mark.produces(
     {
-        750_000: BLD / "data" / "initial_states.parquet",
+        N_HOUSEHOLDS: BLD / "data" / "initial_states.parquet",
         100_000: BLD / "data" / "debug_initial_states.parquet",
     }
 )
@@ -89,11 +85,7 @@
     equal_probs["hh_id"] = mc["hh_id"].unique()
     equal_probs["probability"] = 1 / len(equal_probs)
 
-<<<<<<< HEAD
     df = _sample_mc_hhs(mc, equal_probs, n_households=n_households, seed=seed)
-=======
-    df = _sample_mc_hhs(mc, equal_probs, n_households=N_HOUSEHOLDS, seed=4874)
->>>>>>> d5e6667f
 
     county_and_state = _draw_counties(
         hh_ids=df["hh_id"].unique(),
@@ -119,12 +111,8 @@
 
     df.index.name = "index"
     df = df.drop(columns=["index", "work_type"])
-<<<<<<< HEAD
+    df = df.sample(frac=1).reset_index(drop=True)
     return df
-=======
-    df = df.sample(frac=1).reset_index(drop=True)
-    df.to_parquet(produces)
->>>>>>> d5e6667f
 
 
 def _prepare_microcensus(mc):
