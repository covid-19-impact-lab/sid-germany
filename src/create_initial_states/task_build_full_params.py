--- conflicted
+++ resolved
@@ -71,28 +71,20 @@
         susceptibility,
     ]
     params = pd.concat(param_slices, axis=0)
+
     # number of available tests is implemented in the test demand model.
     # therefore, we set the "sid" limit, which is time invariant to one test
     # per individual
-<<<<<<< HEAD
-    params.loc[("testing", "allocation", "rel_available_tests"), "value"] = 100_000
-    params.loc[("testing", "processing", "rel_available_capacity"), "value"] = 100_000
+    params.loc[("testing", "allocation", "rel_available_tests")] = 100_000
+    params.loc[("testing", "processing", "rel_available_capacity")] = 100_000
 
     # Testing parameters governing test demand
-    params.loc[
-        ("test_demand", "symptoms", "share_symptomatic_requesting_test"), "value"
-    ] = 0.5
-=======
-    params.loc[("testing", "allocation", "rel_available_tests")] = 100_000
-    params.loc[("testing", "processing", "rel_available_capacity")] = 100_000
     params.loc[("test_demand", "symptoms", "share_symptomatic_requesting_test")] = 0.5
->>>>>>> 1e407433
 
     # Testing parameters governing rapid test demand
     params.loc[
         ("test_demand", "shares", "share_w_positive_rapid_test_requesting_test"),
-        "value",
-    ] = 1.0  ###  this is for verification
+    ] = 0.7  ###  set to 1.0 for comparison to before
 
     # seasonality parameter
     params.loc[("seasonality_effect", "seasonality_effect", "seasonality_effect")] = 0.2
