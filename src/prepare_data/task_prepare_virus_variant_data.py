import matplotlib.pyplot as plt
import pandas as pd
import pytask
import seaborn as sns
from sid import get_colors

from src.config import BLD
from src.config import SRC
from src.simulation.plotting import style_plot
from src.testing.shared import get_date_from_year_and_week

OUT_PATH = BLD / "data" / "virus_strains"


@pytask.mark.depends_on(
    {
        "rki": SRC / "original_data" / "virus_strains_rki.csv",
        "cologne": SRC / "original_data" / "virus_strains_cologne.csv",
    }
)
@pytask.mark.produces(
    {
        "rki_strains": OUT_PATH / "rki_strains.csv",
        "co_daily": OUT_PATH / "cologne_strains_daily.csv",
        "co_weekly": OUT_PATH / "cologne_strains_weekly.csv",
        "b117": OUT_PATH / "b117.pkl",
        "b1351": OUT_PATH / "b1351.pkl",
        "fig": OUT_PATH / "figures" / "averaged_strain_shares.png",
    }
)
def task_prepare_virus_variant_data(depends_on, produces):
    fig_path = produces["fig"].parent
    rki = pd.read_csv(depends_on["rki"])
    rki = _prepare_rki_data(rki)
    rki.to_csv(produces["rki_strains"])

    co_daily = pd.read_csv(depends_on["cologne"])
    co_daily = _prepare_co_data(co_daily)
    co_daily.to_csv(produces["co_daily"])

    co_weekly = _make_cologne_data_weekly(co_daily)
    co_weekly.to_csv(produces["co_weekly"])

    for col in co_daily:
        fig, ax = _plot_cologne_data(co_daily=co_daily, co_weekly=co_weekly, col=col)
        path = fig_path / f"{col}_cologne.png"
        fig.savefig(path, dpi=200, transparent=False, facecolor="w")

    for col in co_weekly:
        fig, ax = _rki_vs_cologne_data(rki=rki, co_weekly=co_weekly, col=col)
        path = fig_path / f"{col}_rki_vs_cologne.png"
        fig.savefig(path, dpi=200, transparent=False, facecolor="w")

    strain_data = _merge_rki_and_cologne_data(rki, co_weekly)

    # average over rki and cologne shares
    b117 = strain_data.groupby("date")["share_b117"].mean()
    b117.to_pickle(produces["b117"])
    b1351 = strain_data.groupby("date")["share_b1351"].mean()
    b1351.to_pickle(produces["b1351"])

    fig, ax = _plot_final_shares(b117, b1351)
    fig.savefig(produces["fig"])


def _prepare_rki_data(rki):
    rki = rki[rki["week"].notnull()].copy(deep=True)
    rki["year"] = 2021
    rki["date"] = rki.apply(get_date_from_year_and_week, axis=1)
    rki = rki.set_index("date")
    as_float_cols = ["pct_b117", "pct_b1351", "n_tested_for_variants"]
    rki[as_float_cols] = rki[as_float_cols].astype(float)
    rki["share_b117"] = rki["pct_b117"] / 100
    rki["share_b1351"] = rki["pct_b1351"] / 100
    rki = rki[["share_b117", "share_b1351", "n_tested_for_variants"]]
    return rki


def _prepare_co_data(co):
    keep_cols = ["n_b117_cum", "n_b1351_cum", "n_tests_positive_cum", "date"]
    co = co[keep_cols].dropna().copy(deep=True)
    co["date"] = pd.to_datetime(co["date"], dayfirst=True)
<<<<<<< HEAD
    keep_cols = ["n_b117_cum", "n_b1351_cum", "n_tests_positive_cum"]
    co = co.set_index("date")[keep_cols].astype(int)
    # As the latest date is always added on top, this checks that there are no typos.
    assert (
        co.index.is_monotonic_decreasing
    ), "Dates of the Cologne virus strain data are not monotonic. Typo?"
    co = co.sort_index()
=======
    co = co.set_index("date").astype(int).sort_index()
>>>>>>> 71e75b90
    for col in co:
        assert (co[col].diff().dropna() >= 0).all(), col
        co[col.replace("_cum", "")] = co[col].diff()
    co = co.loc["2021-02-04":]
    co["share_b117"] = co["n_b117"] / co["n_tests_positive"]
    co["share_b1351"] = co["n_b1351"] / co["n_tests_positive"]
    co = co.rename(columns={"n_tests_positive": "n_tested_for_variants"})
    return co


def _make_cologne_data_weekly(co):
    co_small = co[["n_b117", "n_b1351", "n_tested_for_variants"]].reset_index()
    co_weekly = co_small.groupby(pd.Grouper(key="date", freq="W")).sum()
    # remove latest, incomplete week
    co_weekly = co_weekly[:-1]
    co_weekly["share_b117"] = co_weekly["n_b117"] / co_weekly["n_tested_for_variants"]
    co_weekly["share_b1351"] = co_weekly["n_b1351"] / co_weekly["n_tested_for_variants"]
    co_weekly = co_weekly[["n_tested_for_variants", "share_b117", "share_b1351"]]
    return co_weekly


def _rki_vs_cologne_data(rki, co_weekly, col):
    colors = get_colors("categorical", 2)
    fig, ax = plt.subplots(figsize=(10, 5))
    sns.lineplot(x=rki.index, y=rki[col], color=colors[0], linewidth=2, label="RKI")
    sns.lineplot(
        x=co_weekly.index,
        y=co_weekly[col],
        color=colors[1],
        linewidth=2,
        label="Cologne",
    )
    nice_name = col.replace("_", " ").title()
    ax.set_title(f"{nice_name} Acc. to RKI and in Cologne")
    fig, ax = style_plot(fig, ax)
    return fig, ax


def _plot_cologne_data(co_daily, co_weekly, col):
    fig, ax = plt.subplots(figsize=(10, 5))
    colors = get_colors("categorical", 3)
    if col.endswith("_cum"):
        color = colors[0]
    elif col.startswith("share"):
        color = colors[1]
    else:
        color = colors[2]
    if col in co_weekly:
        sns.lineplot(
            x=co_weekly.index,
            y=co_weekly[col],
            color=color,
            linewidth=2,
            linestyle="--",
            label="weekly",
        )
        label = "daily"
    else:
        label = None
    sns.lineplot(
        x=co_daily.index, y=co_daily[col], color=color, linewidth=2, label=label
    )
    nice_name = col.replace("_", " ").title()
    ax.set_title(f"{nice_name} in Cologne")
    fig, ax = style_plot(fig, ax)
    return fig, ax


def _merge_rki_and_cologne_data(rki, co_weekly):
    rki = rki.copy(deep=True)
    co_weekly = co_weekly.copy(deep=True)

    co_weekly["source"] = "cologne"
    rki["source"] = "rki"
    co_weekly = co_weekly.set_index("source", append=True)
    rki = rki.set_index("source", append=True)

    strain_data = pd.concat([rki, co_weekly]).sort_index()
    return strain_data


def _plot_final_shares(b117, b1351):
    fig, ax = plt.subplots(figsize=(10, 5))
    colors = get_colors("categorical", 2)
    sns.lineplot(x=b117.index, y=b117, color=colors[0], linewidth=2, label="b117")
    sns.lineplot(x=b1351.index, y=b1351, color=colors[1], linewidth=2, label="b1351")
    ax.set_title("Share of Virus Variants Over Time")
    fig, ax = style_plot(fig, ax)
    return fig, ax<|MERGE_RESOLUTION|>--- conflicted
+++ resolved
@@ -80,7 +80,6 @@
     keep_cols = ["n_b117_cum", "n_b1351_cum", "n_tests_positive_cum", "date"]
     co = co[keep_cols].dropna().copy(deep=True)
     co["date"] = pd.to_datetime(co["date"], dayfirst=True)
-<<<<<<< HEAD
     keep_cols = ["n_b117_cum", "n_b1351_cum", "n_tests_positive_cum"]
     co = co.set_index("date")[keep_cols].astype(int)
     # As the latest date is always added on top, this checks that there are no typos.
@@ -88,9 +87,6 @@
         co.index.is_monotonic_decreasing
     ), "Dates of the Cologne virus strain data are not monotonic. Typo?"
     co = co.sort_index()
-=======
-    co = co.set_index("date").astype(int).sort_index()
->>>>>>> 71e75b90
     for col in co:
         assert (co[col].diff().dropna() >= 0).all(), col
         co[col.replace("_cum", "")] = co[col].diff()
