import matplotlib.pyplot as plt
import pandas as pd
import pytask

from src.config import BLD
from src.config import FAST_FLAG
from src.config import SRC
from src.config import SUMMER_SCENARIO_START
from src.plotting.plotting import BLUE
from src.plotting.plotting import BROWN
from src.plotting.plotting import create_automatic_labels
from src.plotting.plotting import GREEN
from src.plotting.plotting import make_nice_outcome
from src.plotting.plotting import ORANGE
from src.plotting.plotting import OUTCOME_TO_EMPIRICAL_LABEL
from src.plotting.plotting import plot_incidences
from src.plotting.plotting import PURPLE
from src.plotting.plotting import RED
from src.plotting.plotting import shorten_dfs
from src.plotting.plotting import TEAL
from src.policies.policy_tools import filter_dictionary
from src.simulation.scenario_config import create_path_for_weekly_outcome_of_scenario
from src.simulation.scenario_config import create_path_to_scenario_outcome_time_series
from src.simulation.scenario_config import get_available_scenarios
from src.simulation.scenario_config import get_named_scenarios


_MODULE_DEPENDENCIES = {
    "plotting.py": SRC / "plotting" / "plotting.py",
    "policy_tools.py": SRC / "policies" / "policy_tools.py",
    "scenario_config.py": SRC / "simulation" / "scenario_config.py",
    "empirical": BLD / "data" / "empirical_data_for_plotting.pkl",
}

NAMED_SCENARIOS = get_named_scenarios()

AFTER_EASTER = pd.Timestamp("2021-04-06")

SCHOOL_SCENARIOS = [
    "spring_educ_open_after_easter_without_tests",
    "spring_educ_open_after_easter_with_tests",
    "spring_close_educ_after_easter",
    "spring_baseline",
]


OUTCOMES = [
    "newly_infected",
    "new_known_case",
    "newly_deceased",
    "share_ever_rapid_test",
    "share_rapid_test_in_last_week",
    "share_b117",
    "share_doing_rapid_test_today",
    "ever_vaccinated",
]

if FAST_FLAG != "debug":
    OUTCOMES.append("r_effective")

WITH_VACCINATIONS = r"vaccinations $\checkmark$ "
NO_VACCINATIONS = r"vaccinations $\times$ "

WITH_SEASONALITY = r"seasonality $\checkmark$ "
NO_SEASONALITY = r"seasonality $\times$ "

WITH_RAPID_TESTS = r"rapid tests $\checkmark$ "
NO_RAPID_TESTS = r"rapid tests $\times$ "


PLOTS = {
    # Main Plots (Fixed)
    "combined_fit": {
        "title": "Simulated versus Empirical: {outcome}",
        "scenarios": ["combined_baseline"],
        "name_to_label": {"combined_baseline": "simulated"},
        "colors": [BLUE],
        "empirical": True,
    },
    "effect_of_channels_on_pessimistic_scenario": {
        "title": "Effect on {outcome} when Adding "
        "Single Channels\non the Pessimistic Scenario",
        "scenarios": [
            "spring_baseline",
            "spring_no_effects",
            "spring_without_rapid_tests_without_seasonality",  # just vaccinations
            "spring_without_rapid_tests_and_no_vaccinations",  # just seasonality
            "spring_without_vaccinations_without_seasonality",  # just rapid tests
        ],
        "name_to_label": {
            "spring_no_effects": NO_VACCINATIONS + NO_SEASONALITY + NO_RAPID_TESTS,
            "spring_without_rapid_tests_and_no_vaccinations": NO_VACCINATIONS
            + WITH_SEASONALITY
            + NO_RAPID_TESTS,  # just seasonality
            "spring_without_rapid_tests_without_seasonality": WITH_VACCINATIONS
            + NO_SEASONALITY
            + NO_RAPID_TESTS,  # just vaccinations
            "spring_without_vaccinations_without_seasonality": NO_VACCINATIONS
            + NO_SEASONALITY
            + WITH_RAPID_TESTS,  # just rapid tests
            "spring_baseline": WITH_VACCINATIONS + WITH_SEASONALITY + WITH_RAPID_TESTS,
        },
        "colors": [BLUE, RED, ORANGE, GREEN, PURPLE],
        "plot_start": pd.Timestamp("2021-01-15"),
    },
    "one_off_and_combined": {
        "title": "The Effect of Each Channel on {outcome} Separately",
        "scenarios": [
            "spring_baseline",
            "spring_no_effects",
            "spring_without_seasonality",
            "spring_without_vaccines",
            "spring_without_rapid_tests",
        ],
        "name_to_label": {
            "spring_no_effects": NO_VACCINATIONS + NO_SEASONALITY + NO_RAPID_TESTS,
            "spring_without_seasonality": WITH_VACCINATIONS
            + NO_SEASONALITY
            + WITH_RAPID_TESTS,
            "spring_without_vaccines": NO_VACCINATIONS
            + WITH_SEASONALITY
            + WITH_RAPID_TESTS,
            "spring_without_rapid_tests": WITH_VACCINATIONS
            + WITH_SEASONALITY
            + NO_RAPID_TESTS,
            "spring_baseline": WITH_VACCINATIONS + WITH_SEASONALITY + WITH_RAPID_TESTS,
        },
        "colors": [BLUE, RED, GREEN, TEAL, ORANGE],
        "plot_start": pd.Timestamp("2021-01-15"),
    },
    "school_scenarios": {
        "title": "The Effect of Schools on {outcome}",
        "scenarios": SCHOOL_SCENARIOS,
        "name_to_label": {
            "spring_educ_open_after_easter_without_tests": "open schools without tests",
            "spring_educ_open_after_easter_with_tests": "open schools with tests",
            "spring_close_educ_after_easter": "keep schools closed",
            "spring_baseline": "enacted school policies",
        },
        "colors": [PURPLE, RED, BROWN, BLUE],
        "plot_start": AFTER_EASTER,
    },
    # Other Fixed Plots
    "effect_of_rapid_tests": {
        "title": "Decomposing the Effect of Rapid Tests on {outcome}",
        "scenarios": [
            "spring_without_rapid_tests",
            "spring_without_work_rapid_tests",
            "spring_without_school_rapid_tests",
            "spring_without_private_rapid_tests",
            "spring_baseline",
        ],
        "colors": [BROWN, RED, ORANGE, PURPLE, BLUE],
        "name_to_label": {
            "spring_without_rapid_tests": "no rapid tests",
            "spring_without_school_rapid_tests": "without school rapid tests",
            "spring_without_work_rapid_tests": "without work rapid tests",
            "spring_baseline": "full rapid test demand",
            "spring_without_private_rapid_tests": "without private rapid test demand",
        },
        "plot_start": pd.Timestamp("2021-01-15"),
    },
    "explaining_the_decline": {
        "title": "Explaining the Puzzling Decline in\n{outcome}",
        "scenarios": [
            "spring_no_effects",
            "spring_without_rapid_tests_and_no_vaccinations",
            "spring_without_rapid_tests",
            "spring_baseline",
        ],
        "colors": [RED, GREEN, ORANGE, BLUE],
        "name_to_label": {
            "spring_no_effects": "pessimistic scenario",
<<<<<<< HEAD
            "spring_without_rapid_tests_and_no_vaccinations": "with seasonality only",  # noqa: E501
            "spring_without_rapid_tests": "with seasonality and vaccinations",
            "spring_baseline": "with seasonality, vaccinations\nand rapid tests",
=======
            "spring_without_rapid_tests_and_no_vaccinations": NO_VACCINATIONS
            + WITH_SEASONALITY
            + NO_RAPID_TESTS,
            "spring_without_rapid_tests": WITH_VACCINATIONS
            + WITH_SEASONALITY
            + NO_RAPID_TESTS,
            "spring_baseline": WITH_VACCINATIONS + WITH_SEASONALITY + WITH_RAPID_TESTS,
>>>>>>> 5cf6c0cd
        },
        "plot_start": pd.Timestamp("2021-01-15"),
    },
    # Variable Plots
    "pessimistic_scenario": {
        "title": "Replicating the Pessimistic Scenarios of March",
        "scenarios": ["spring_no_effects"],
        "colors": [RED],
        "plot_start": pd.Timestamp("2021-01-15"),
    },
    "vaccine_scenarios": {
        "title": "Effect of Different Vaccination Scenarios on {outcome}",
        "scenarios": [
            "spring_baseline",
            "spring_vaccinate_1_pct_per_day_after_easter",
            "spring_without_vaccines",
        ],
        "colors": [BLUE, GREEN, RED],
        "name_to_label": {
            "spring_baseline": "current vaccination progress",
            "spring_vaccinate_1_pct_per_day_after_easter": "vaccinate 1 percent "
            "of the\npopulation every day after Easter",
            "spring_without_vaccines": "stop vaccinations on February 10th",
        },
        "plot_start": AFTER_EASTER - pd.Timedelta(days=14),
        "scenario_starts": ([(AFTER_EASTER, "start of increased vaccinations")]),
    },
    "illustrate_rapid_tests": {
        "title": "Illustrate the Effect of Rapid Tests on {outcome}",
        "scenarios": [
            "spring_baseline",
            "spring_without_rapid_tests",
            "spring_start_all_rapid_tests_after_easter",
        ],
        "colors": [BLUE, PURPLE, ORANGE],
        "name_to_label": {
            "spring_baseline": "calibrated rapid test scenario",
            "spring_without_rapid_tests": "no rapid tests",
            "spring_start_all_rapid_tests_after_easter": "start rapid tests at Easter",
        },
        "plot_start": AFTER_EASTER - pd.Timedelta(days=14),
        "scenario_starts": ([(AFTER_EASTER, "Easter")]),
    },
    "work_scenarios": {
        "title": "The Effect of Home Office and Work Rapid Tests on {outcome}",
        "scenarios": [
            "summer_baseline",
            "summer_strict_home_office_continue_testing",
            "summer_strict_home_office_reduce_testing",
            "summer_normal_home_office_reduce_testing",
        ],
        "colors": [BLUE, GREEN, ORANGE, RED],
        "scenario_starts": [(SUMMER_SCENARIO_START, "scenario start")],
    },
    "add_single_rapid_test_chanel_to_pessimistic": {
        "title": "",
        "scenarios": [
            "spring_without_rapid_tests",
            "spring_without_school_and_work_rapid_tests",  # just private
            "spring_without_school_and_private_rapid_tests",  # just work
            "spring_without_work_and_private_rapid_tests",  # just school
        ],
        "colors": [PURPLE, GREEN, RED, ORANGE],
        "name_to_label": {
            "spring_without_rapid_tests": "no rapid tests at all",
            "spring_without_school_and_work_rapid_tests": "just private rapid tests",
            "spring_without_school_and_private_rapid_tests": "just work rapid tests",
            "spring_without_work_and_private_rapid_tests": "just school rapid tests",
        },
    },
}
"""Dict[str, Dict[str, str]]: A dictionary containing the plots to create.

Each key in the dictionary is a name for a collection of scenarios. The values are
dictionaries with the title and the lists of scenario names which are combined to
create the collection.

"""

AVAILABLE_SCENARIOS = get_available_scenarios(NAMED_SCENARIOS)

plotted_scenarios = {x for spec in PLOTS.values() for x in spec["scenarios"]}
not_plotted_scenarios = set(AVAILABLE_SCENARIOS) - plotted_scenarios
# Remove scenarios which are not directly used in plots.
not_plotted_scenarios = not_plotted_scenarios - {
    "spring_with_only_vaccinations",
    "spring_with_only_rapid_tests",
    "fall_baseline",
}
if not_plotted_scenarios:
    raise ValueError(
        "The following scenarios do not appear in any plots: "
        + "\n\t".join(not_plotted_scenarios)
    )
<<<<<<< HEAD


def create_path_for_weekly_outcome_of_scenario(
    comparison_name, fast_flag, outcome, suffix
):
    file_name = f"{fast_flag}_{outcome}.{suffix}"
    if suffix == "png":
        path = BLD / "figures" / "scenario_comparisons" / comparison_name / file_name
    elif suffix == "csv":
        path = BLD / "tables" / "scenario_comparisons" / comparison_name / file_name
    else:
        raise ValueError(f"Unknown suffix {suffix}. Only 'png' and 'csv' supported")
    return path
=======
>>>>>>> 5cf6c0cd


def create_parametrization(plots, named_scenarios, fast_flag, outcomes):
    available_scenarios = get_available_scenarios(named_scenarios)
    parametrization = []
    for outcome in outcomes:
        for comparison_name, plot_info in plots.items():
            title = plot_info["title"]

            # need to keep the right colors
            scenarios = []
            colors = [] if plot_info["colors"] is not None else None
            for i, name in enumerate(plot_info["scenarios"]):
                assert (
                    name in named_scenarios
                ), f"The scenario {name} is not a scenario that is ever run. Typo?"

                if name in available_scenarios:
                    scenarios.append(name)
                    if colors is not None:
                        colors.append(plot_info["colors"][i])

            depends_on = {
                scenario_name: create_path_to_scenario_outcome_time_series(
                    scenario_name=scenario_name, entry=outcome
                )
                for scenario_name in scenarios
            }

            missing_scenarios = set(depends_on) - set(named_scenarios)
            if missing_scenarios:
                raise ValueError(f"Some scenarios are missing: {missing_scenarios}.")

            produces = {
                "fig": create_path_for_weekly_outcome_of_scenario(
                    comparison_name, fast_flag, outcome, "pdf"
                ),
                "data": create_path_for_weekly_outcome_of_scenario(
                    comparison_name, fast_flag, outcome, "csv"
                ),
            }
            # only create a plot if at least one scenario had a seed.
            if depends_on:
                parametrization.append(
                    (
                        depends_on,
                        outcome,
                        title,
                        colors,
                        plot_info.get("name_to_label"),
                        plot_info.get("scenario_starts"),
                        plot_info.get("plot_start"),
                        plot_info.get("empirical", False),
                        produces,
                    )
                )

    return (
        "depends_on, outcome, title, colors, name_to_label, scenario_starts, "
        "plot_start, empirical, produces",
        parametrization,
    )


_SIGNATURE, _PARAMETRIZATION = create_parametrization(
    PLOTS,
    NAMED_SCENARIOS,
    FAST_FLAG,
    OUTCOMES,
)


@pytask.mark.depends_on(_MODULE_DEPENDENCIES)
@pytask.mark.parametrize(_SIGNATURE, _PARAMETRIZATION)
def task_plot_scenario_comparison(
    depends_on,
    outcome,
    title,
    colors,
    name_to_label,
    scenario_starts,
    plot_start,
    empirical,
    produces,
):
    """Plot comparisons between the incidences of several scenarios.

    Args:
        depends_on (dict): keys contain py files and scenario names. Values are
            paths to the dependencies.
        outcome (str): name of the incidence to be plotted (e.g. new_known_case or
            newly_infected).
        title (str): custom title, will be formatted with New Observed Cases or
            Total New Cases depending on the outcome.
        colors (dict, optional): keys are scenario names, values are colors.
        name_to_label (dict, optional): keys are scenario names, values are the
            labels to be put in the legend. If None they are generated automatically
            from the scenario names.
        plot_start (pandas.Timestamp, optional): date on which the plot should start.
            If None, the plot start is the simulation start.
        empirical (bool, optional): whether to plot empirical equivalents.
            If not given, they are plotted if an empirical analogue for the outcome is
            available.
        produces (pathlib.Path): path where to save the figure

    """
    empirical_df = pd.read_pickle(depends_on["empirical"])
    # drop py file dependencies
    depends_on = filter_dictionary(
        lambda x: not x.endswith(".py") and "empirical" not in x, depends_on
    )

    # prepare the plot inputs
    dfs = {name: pd.read_pickle(path) for name, path in depends_on.items()}

    fig_path = produces["fig"]
    nice_outcome = make_nice_outcome(outcome)
    title = title.format(outcome=nice_outcome)
    name_to_label = (
        create_automatic_labels(dfs) if name_to_label is None else name_to_label
    )

    first_df = list(dfs.values())[0]
    # save the actual x limits before dfs are shortened
    if plot_start is None:
        xlims = first_df.index.min(), first_df.index.max()
    else:
        xlims = plot_start, first_df.index.max()

    plot_end = pd.Timestamp("2021-05-01") if outcome == "share_b117" else None
    dfs = shorten_dfs(dfs, plot_start=plot_start, plot_end=plot_end)
    dates = list(dfs.values())[0].index

    if empirical and outcome in empirical_df.columns:
        dfs["empirical"] = empirical_df.loc[dates.min() : dates.max(), [outcome]]
        name_to_label["empirical"] = OUTCOME_TO_EMPIRICAL_LABEL[outcome]

    missing_labels = [x for x in dfs.keys() if x not in name_to_label]
    assert (
        len(missing_labels) == 0
    ), f"You did not specify a label for {missing_labels}."

    # create the plots
    fig, ax = plot_incidences(
        incidences=dfs,
        title="",  # Do not use the title for the paper version
        name_to_label=name_to_label,
        colors=colors,
        scenario_starts=scenario_starts,
        n_single_runs=0,
    )
    ax.set_xlim(xlims)
    fig.savefig(fig_path)

    # save with single run lines
    with_single_runs_path = fig_path.parent / (
        fig_path.stem + "_with_single_runs" + fig_path.suffix
    )
    fig_with_lines, ax_with_lines = plot_incidences(
        incidences=dfs,
        title="",  # Do not use the title for the paper version
        name_to_label=name_to_label,
        colors=colors,
        scenario_starts=scenario_starts,
        n_single_runs=None,
    )
    ax_with_lines.set_xlim(xlims)
    fig_with_lines.savefig(with_single_runs_path)

    # crop if necessary
    min_y, max_y = ax.get_ylim()
    cropped_path = fig_path.parent / (fig_path.stem + "_cropped" + fig_path.suffix)
    if outcome == "new_known_case" and max_y > 510:
        ax.set_ylim(min_y, 510)
        fig.savefig(cropped_path)
    elif outcome == "newly_infected" and max_y > 1050:
        ax.set_ylim(min_y, 1050)
        fig.savefig(cropped_path)
    elif outcome == "newly_deceased" and max_y > 20.5:
        ax.set_ylim(min_y, 20.5)
        fig.savefig(cropped_path)
    plt.close()

    # save data for report write up as .csv
    plot_data = pd.DataFrame()
    for key, df in dfs.items():
        plot_data[key] = df.mean(axis=1)
    plot_data.to_csv(produces["data"])<|MERGE_RESOLUTION|>--- conflicted
+++ resolved
@@ -171,11 +171,6 @@
         "colors": [RED, GREEN, ORANGE, BLUE],
         "name_to_label": {
             "spring_no_effects": "pessimistic scenario",
-<<<<<<< HEAD
-            "spring_without_rapid_tests_and_no_vaccinations": "with seasonality only",  # noqa: E501
-            "spring_without_rapid_tests": "with seasonality and vaccinations",
-            "spring_baseline": "with seasonality, vaccinations\nand rapid tests",
-=======
             "spring_without_rapid_tests_and_no_vaccinations": NO_VACCINATIONS
             + WITH_SEASONALITY
             + NO_RAPID_TESTS,
@@ -183,7 +178,6 @@
             + WITH_SEASONALITY
             + NO_RAPID_TESTS,
             "spring_baseline": WITH_VACCINATIONS + WITH_SEASONALITY + WITH_RAPID_TESTS,
->>>>>>> 5cf6c0cd
         },
         "plot_start": pd.Timestamp("2021-01-15"),
     },
@@ -278,22 +272,6 @@
         "The following scenarios do not appear in any plots: "
         + "\n\t".join(not_plotted_scenarios)
     )
-<<<<<<< HEAD
-
-
-def create_path_for_weekly_outcome_of_scenario(
-    comparison_name, fast_flag, outcome, suffix
-):
-    file_name = f"{fast_flag}_{outcome}.{suffix}"
-    if suffix == "png":
-        path = BLD / "figures" / "scenario_comparisons" / comparison_name / file_name
-    elif suffix == "csv":
-        path = BLD / "tables" / "scenario_comparisons" / comparison_name / file_name
-    else:
-        raise ValueError(f"Unknown suffix {suffix}. Only 'png' and 'csv' supported")
-    return path
-=======
->>>>>>> 5cf6c0cd
 
 
 def create_parametrization(plots, named_scenarios, fast_flag, outcomes):
