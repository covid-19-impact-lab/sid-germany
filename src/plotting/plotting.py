from typing import Optional

import matplotlib.dates as dt
import matplotlib.pyplot as plt
import matplotlib.ticker as ticker
import numpy as np
import pandas as pd
import seaborn as sns
import sid

from src.calculate_moments import smoothed_outcome_per_hundred_thousand_rki
from src.config import BLD
from src.config import SRC
from src.config import SUMMER_SCENARIO_START


PY_DEPENDENCIES = {
    "py_config": SRC / "config.py",
    "py_plot_incidences": SRC / "plotting" / "plotting.py",
}


plt.rcParams.update(
    {
        "axes.spines.right": False,
        "axes.spines.top": False,
        "legend.frameon": False,
    }
)


def calculate_virus_strain_shares(results):
    """Create the weekly incidences from a list of simulation runs.

    Args:
        results (list): list of DataFrames with the time series data from sid
            simulations.

    Returns:
        virus_strain_shares (pandas.DataFrame): every column is the
            weekly incidence over time for one simulation run.
            The index are the dates of the simulation period.

    """
    to_concat = []
    for res in results:
        new_known_case = res[res["new_known_case"]]
        n_infected_per_day = new_known_case["date"].value_counts().compute()
        grouped = new_known_case.groupby("date")
        # date and strain as MultiIndex
        n_strain_per_day = grouped["virus_strain"].value_counts()
        n_strain_per_day = n_strain_per_day.compute()
        n_strain_per_day = n_strain_per_day.unstack()
        share_strain_per_day = n_strain_per_day.divide(n_infected_per_day, axis=0)
        to_concat.append(share_strain_per_day.stack())
    strain_shares = pd.concat(to_concat, axis=1).unstack()
    strain_shares = strain_shares.swaplevel(axis=1)
    strain_shares.index.name = "date"
    return strain_shares


def plot_incidences(
    incidences,
    title,
    name_to_label,
    n_single_runs: Optional[int] = None,
    rki=False,
    plot_scenario_start=False,
):
    """Plot incidences.

    Args:
        incidences (dict): keys are names of the scenarios, values are dataframes where
            each column is the incidence of interest of one run
        title (str): plot title.
        n_single_runs (Optional[int]): Number of individual runs with different seeds
            visualize to show statistical uncertainty. Passing ``None`` will plot all
            runs.
        rki (bool): Whether to plot the rki data.
        plot_scenario_start (bool): whether to plot the scenario_start

    Returns:
        fig, ax

    """
    colors = sid.get_colors("categorical", len(incidences))
    # 3rd entry is not well distinguishable from the first
    if len(colors) >= 3:
        colors[2] = "#2E8B57"  # seagreen
    fig, ax = plt.subplots(figsize=(6, 4))
    for name, color in zip(incidences, colors):
        df = incidences[name]
        dates = df.index
        sns.lineplot(
            x=dates,
            y=df.mean(axis=1),
            ax=ax,
            color=color,
            label=name_to_label[name] if name in name_to_label else name,
            linewidth=2.0,
            alpha=0.6,
        )
        # plot individual runs to visualize statistical uncertainty
        for run in df.columns[:n_single_runs]:
            sns.lineplot(
                x=dates,
                y=df[run],
                ax=ax,
                color=color,
                linewidth=0.5,
                alpha=0.2,
            )
    if rki:
        rki_data = pd.read_pickle(BLD / "data" / "processed_time_series" / "rki.pkl")
        rki_dates = rki_data.index.get_level_values("date")
        keep_dates = rki_dates.intersection(dates).unique().sort_values()
        cropped_rki = rki_data.loc[keep_dates]
        national_data = cropped_rki.groupby("date").sum()
<<<<<<< HEAD
        rki_col = "newly_infected"
        label = "RKI Fallzahlen"
=======
        if rki == "new_known_case":
            rki_col = "newly_infected"
            label = "official case numbers"
        elif rki == "newly_infected":
            rki_col = "upscaled_newly_infected"
            label = "upscaled official case numbers"
        else:
            raise ValueError(f"No matching RKI variable found to {rki}")
>>>>>>> 2311fabf

        weekly_smoothed = (
            smoothed_outcome_per_hundred_thousand_rki(
                df=national_data,
                outcome=rki_col,
                take_logs=False,
                window=7,
            )
            * 7
        )
        sns.lineplot(
            x=weekly_smoothed.index, y=weekly_smoothed, ax=ax, color="k", label=label
        )
    if plot_scenario_start:
        ax.axvline(
            pd.Timestamp(SUMMER_SCENARIO_START),
            label="scenario start",
            color="darkgrey",
        )

    fig, ax = style_plot(fig, ax)
    ax.set_ylabel("smoothed weekly incidence")
    ax.set_title(title)
    x, y, width, height = 0.0, -0.3, 1, 0.2
    ax.legend(loc="upper center", bbox_to_anchor=(x, y, width, height), ncol=2)
    fig.tight_layout()
    return fig, ax


def plot_share_known_cases(share_known_cases, title):
    n_groups = share_known_cases.index.get_level_values("age_group_rki").nunique()
    colors = sid.get_colors("ordered", n_groups)
    sns.set_palette(colors)
    fig, ax = plt.subplots(figsize=(10, 5))

    for col in share_known_cases:
        alpha = 0.6 if col == "mean" else 0.2
        linewidth = 2.5 if col == "mean" else 1
        sns.lineplot(
            data=share_known_cases.reset_index(),
            x="date",
            y=col,
            hue="age_group_rki",
            linewidth=linewidth,
            alpha=alpha,
        )

    fig, ax = style_plot(fig, ax)
    ax.set_title(title)

    # Reduce the legend to have each age group only once and move it to below the plot
    x, y, width, height = 0.0, -0.3, 1, 0.2
    handles, labels = ax.get_legend_handles_labels()
    ax.legend(
        handles[:n_groups],
        labels[:n_groups],
        loc="upper center",
        bbox_to_anchor=(x, y, width, height),
        ncol=n_groups,
    )

    fig.tight_layout()
    return fig, ax


def style_plot(fig, axes):
    if not isinstance(axes, np.ndarray):
        axes = [axes]

    for ax in axes:
        ax.set_ylabel("")
        ax.set_xlabel("")
        ax.grid(axis="y")
        ax = format_date_axis(ax)
    sns.despine()
    return fig, ax


def format_date_axis(ax):
    ax.xaxis.set_major_locator(dt.MonthLocator())
    # for month and year use "%b %Y"
    ax.xaxis.set_major_formatter(dt.DateFormatter("%B"))
    ax.xaxis.set_minor_locator(dt.DayLocator())
    ax.xaxis.set_minor_formatter(ticker.NullFormatter())
    return ax<|MERGE_RESOLUTION|>--- conflicted
+++ resolved
@@ -116,19 +116,8 @@
         keep_dates = rki_dates.intersection(dates).unique().sort_values()
         cropped_rki = rki_data.loc[keep_dates]
         national_data = cropped_rki.groupby("date").sum()
-<<<<<<< HEAD
         rki_col = "newly_infected"
-        label = "RKI Fallzahlen"
-=======
-        if rki == "new_known_case":
-            rki_col = "newly_infected"
-            label = "official case numbers"
-        elif rki == "newly_infected":
-            rki_col = "upscaled_newly_infected"
-            label = "upscaled official case numbers"
-        else:
-            raise ValueError(f"No matching RKI variable found to {rki}")
->>>>>>> 2311fabf
+        label = "official case numbers"
 
         weekly_smoothed = (
             smoothed_outcome_per_hundred_thousand_rki(
