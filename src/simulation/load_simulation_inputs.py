--- conflicted
+++ resolved
@@ -26,12 +26,8 @@
     start_date,
     end_date,
     debug,
-<<<<<<< HEAD
     group_share_known_case_path=None,
-=======
-    group_share_known_case_path,
     period_outputs=False,
->>>>>>> 1b398df8
 ):
     """Load the simulation inputs.
 
