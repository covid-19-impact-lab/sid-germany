from functools import partial
from pathlib import Path

import pandas as pd

from src.config import BLD
from src.config import SRC
from src.contact_models.get_contact_models import get_all_contact_models
from src.create_initial_states.create_initial_conditions import (
    create_initial_conditions,
)
from src.policies.policy_tools import combine_dictionaries
from src.simulation import scenario_simulation_inputs
from src.simulation.calculate_susceptibility import calculate_susceptibility
from src.simulation.seasonality import seasonality_model
from src.testing.testing_models import allocate_tests
from src.testing.testing_models import demand_test
from src.testing.testing_models import process_tests


def load_simulation_inputs(scenario, start_date, end_date, debug):
    """Load the simulation inputs.

    Does **not** include: params, path, seed.

    Args:
        scenario (str): string specifying the scenario. A function with the
            same name must exist in src.simulation.scenario_simulation_inputs.

    Returns:
        dict: Dictionary with most arguments of get_simulate_func. Keys are:
            - initial_states
            - contact_models
            - duration
            - events
            - saved_columns
            - virus_strains
            - derived_state_variables
            - seasonality_factor_model
            - initial_conditions
            - susceptibility_factor_model
            - testing_demand_models
            - testing_allocation_models
            - testing_processing_models

            - contact_policies
            - vaccination_models
            - rapid_test_models
            - rapid_test_reaction_models

    """
    start_date = pd.Timestamp(start_date)
    end_date = pd.Timestamp(end_date)

    paths = get_simulation_dependencies(debug=debug)

    initial_states = pd.read_parquet(paths["initial_states"])
    contact_models = get_all_contact_models()

    # process dates
    one_day = pd.Timedelta(1, unit="D")
    init_start = start_date - pd.Timedelta(31, unit="D")
    init_end = start_date - one_day
    duration = {"start": start_date, "end": end_date}

    # testing models
    share_of_tests_for_symptomatics_series = pd.read_pickle(
        paths["share_of_tests_for_symptomatics_series"]
    )
    test_start = init_start - one_day
    test_end = end_date + one_day
    test_demand_func = partial(
        demand_test,
        share_of_tests_for_symptomatics_series=share_of_tests_for_symptomatics_series,
    )
    testing_demand_models = {
        "symptoms": {
            "model": test_demand_func,
            "start": test_start,
            "end": test_end,
        }
    }
    testing_allocation_models = {
        "direct_allocation": {
            "model": allocate_tests,
            "start": test_start,
            "end": test_end,
        }
    }
    testing_processing_models = {
        "direct_processing": {
            "model": process_tests,
            "start": test_start,
            "end": test_end,
        }
    }

    saved_columns = {
        "initial_states": ["age_group_rki"],
        "disease_states": ["newly_infected", "newly_deceased", "ever_infected"],
        "time": ["date"],
        "other": [
            "new_known_case",
            "virus_strain",
            "n_has_infected",
            "channel_infected_by_contact",
            "state",
            "knows_currently_infected",
            "currently_infected",
        ],
    }

    virus_shares = pd.read_pickle(paths["virus_shares"])
    rki_infections = pd.read_pickle(paths["rki"])

    group_weights = pd.read_pickle(paths["rki_age_groups"])["weight"]
    # ===========
    print("take share known cases")
    print("still need to remove old upscaled infections.")
    group_share_known_cases = pd.Series(0.5, index=group_weights.index)
    group_share_known_cases.index.name = "age_group_rki"
    # ============
    overall_share_known_cases = pd.read_pickle(paths["overall_share_known_cases"])

    initial_conditions = create_initial_conditions(
        start=init_start,
        end=init_end,
        seed=3930,
        reporting_delay=5,
        virus_shares=virus_shares,
<<<<<<< HEAD
        synthetic_data_path=paths["initial_states"],
        reported_infections_path=paths["rki"],
        overall_share_known_cases=overall_share_known_cases,
        group_share_known_cases=group_share_known_cases,
        group_weights=group_weights,
=======
        synthetic_data=initial_states[["county", "age_group_rki"]],
        empirical_infections=rki_infections,
>>>>>>> 2311fabf
    )

    seasonality_factor_model = partial(seasonality_model, contact_models=contact_models)

    def _currently_infected(df):
        return df["infectious"] | df["symptomatic"] | (df["cd_infectious_true"] >= 0)

    def _knows_currently_infected(df):
        return df["knows_immune"] & df["currently_infected"]

    derived_state_variables = {
        "currently_infected": _currently_infected,
        "knows_currently_infected": _knows_currently_infected,
    }

    fixed_inputs = {
        "initial_states": initial_states,
        "contact_models": contact_models,
        "duration": duration,
        "events": None,
        "testing_demand_models": testing_demand_models,
        "testing_allocation_models": testing_allocation_models,
        "testing_processing_models": testing_processing_models,
        "saved_columns": saved_columns,
        "initial_conditions": initial_conditions,
        "susceptibility_factor_model": calculate_susceptibility,
        "virus_strains": ["base_strain", "b117"],
        "seasonality_factor_model": seasonality_factor_model,
        "derived_state_variables": derived_state_variables,
    }

    scenario_func = getattr(scenario_simulation_inputs, scenario)
    scenario_inputs = scenario_func(paths, fixed_inputs)
    simulation_inputs = combine_dictionaries([fixed_inputs, scenario_inputs])
    return simulation_inputs


def get_simulation_dependencies(debug):
    """Collect paths on which the simulation depends.

    This contains both paths to python modules and data paths.
    It only covers sid-germany specific paths, i.e. not sid.

    Args:
        debug (bool): Whether to use the debug initial states.

    Returns:
        paths (dict): Dictionary with the dependencies for the simulation.

            The dictionary has the following entries:
                - initial_states
                - output_of_check_initial_states
                - contact_models
                - contact_policies
                - testing
                - initial_conditions
                - initial_infections
                - initial_immunity
                - susceptibility_factor_model
                - virus_shares
                - vaccination_models
                - vaccination_shares
                - rapid_test_models
                - rapid_test_reaction_models
                - seasonality_factor_model
                - params

    """
    if debug:
        initial_states_path = BLD / "data" / "debug_initial_states.parquet"
    else:
        initial_states_path = BLD / "data" / "initial_states.parquet"

    out = {
        "initial_states": initial_states_path,
        # to ensure that the checks on the initial states run before the
        # simulations we add the output of task_check_initial_states here
        # even though we don't use it.
        "output_of_check_initial_states": BLD
        / "data"
        / "comparison_of_age_group_distributions.png",
        "contact_models": SRC / "contact_models" / "get_contact_models.py",
        "contact_policies": SRC / "policies" / "enacted_policies.py",
        "testing": SRC / "testing" / "testing_models.py",
        "share_of_tests_for_symptomatics_series": BLD
        / "data"
        / "testing"
        / "share_of_tests_for_symptomatics_series.pkl",
        "initial_conditions": SRC
        / "create_initial_states"
        / "create_initial_conditions.py",
        "initial_infections": SRC
        / "create_initial_states"
        / "create_initial_infections.py",
        "initial_immunity": SRC
        / "create_initial_states"
        / "create_initial_immunity.py",
        "susceptibility_factor_model": SRC
        / "simulation"
        / "calculate_susceptibility.py",
        "virus_shares": BLD / "data" / "virus_strains" / "virus_shares_dict.pkl",
        "vaccination_models": SRC / "policies" / "find_people_to_vaccinate.py",
        "vaccination_shares": BLD
        / "data"
        / "vaccinations"
        / "vaccination_shares_extended.pkl",
        "rapid_test_models": SRC / "testing" / "rapid_tests.py",
        "rapid_test_reaction_models": SRC / "testing" / "rapid_test_reactions.py",
        "seasonality_factor_model": SRC / "simulation" / "seasonality.py",
        "params": BLD / "params.pkl",
        "scenario_simulation_inputs": SRC
        / "simulation"
        / "scenario_simulation_inputs.py",
        "params_scenarios": SRC / "simulation" / "params_scenarios.py",
        "rki": BLD / "data" / "processed_time_series" / "rki.pkl",
<<<<<<< HEAD
        "rki_age_groups": BLD / "data" / "population_structure" / "age_groups_rki.pkl",
        "overall_share_known_cases": BLD
        / "data"
        / "processed_time_series"
        / "share_known_cases.pkl",
=======
        "load_simulation_inputs": SRC / "simulation" / "load_simulation_inputs.py",
>>>>>>> 2311fabf
    }

    return out


def named_scenarios_to_parametrization(named_scenarios, fast_flag):
    """Convert named scenarios to parametrization.

    Each named scenario is duplicated with different seeds to capture the uncertainty in
    the simulation..

    """
    scenarios = []
    for name, specs in named_scenarios.items():
        for seed in range(specs["n_seeds"]):
            produces = create_path_to_last_states_of_simulation(fast_flag, name, seed)
            scaled_seed = 500 + 100_000 * seed
            spec_tuple = (
                specs["sim_input_scenario"],
                specs["params_scenario"],
                specs["start_date"],
                specs["end_date"],
                produces,
                scaled_seed,
            )
            scenarios.append(spec_tuple)

    return scenarios


def create_path_to_last_states_of_simulation(fast_flag, name, seed):
    return Path(
        BLD
        / "simulations"
        / f"{fast_flag}_{name}_{seed}"
        / "last_states"
        / "last_states.parquet"
    )<|MERGE_RESOLUTION|>--- conflicted
+++ resolved
@@ -127,17 +127,12 @@
         end=init_end,
         seed=3930,
         reporting_delay=5,
+        synthetic_data=initial_states[["county", "age_group_rki"]],
+        empirical_infections=rki_infections,
         virus_shares=virus_shares,
-<<<<<<< HEAD
-        synthetic_data_path=paths["initial_states"],
-        reported_infections_path=paths["rki"],
         overall_share_known_cases=overall_share_known_cases,
         group_share_known_cases=group_share_known_cases,
         group_weights=group_weights,
-=======
-        synthetic_data=initial_states[["county", "age_group_rki"]],
-        empirical_infections=rki_infections,
->>>>>>> 2311fabf
     )
 
     seasonality_factor_model = partial(seasonality_model, contact_models=contact_models)
@@ -253,15 +248,12 @@
         / "scenario_simulation_inputs.py",
         "params_scenarios": SRC / "simulation" / "params_scenarios.py",
         "rki": BLD / "data" / "processed_time_series" / "rki.pkl",
-<<<<<<< HEAD
         "rki_age_groups": BLD / "data" / "population_structure" / "age_groups_rki.pkl",
         "overall_share_known_cases": BLD
         / "data"
         / "processed_time_series"
         / "share_known_cases.pkl",
-=======
         "load_simulation_inputs": SRC / "simulation" / "load_simulation_inputs.py",
->>>>>>> 2311fabf
     }
 
     return out
