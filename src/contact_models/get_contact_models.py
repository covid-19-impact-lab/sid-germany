--- conflicted
+++ resolved
@@ -28,13 +28,8 @@
     household_contact_model = {
         "households": {
             "is_recurrent": True,
-<<<<<<< HEAD
-            "model": partial(cm_funcs.meet_hh_members, seed=334),
+            "model": cm_funcs.meet_hh_members,
             "assort_by": ["hh_model_group_id"],
-=======
-            "model": cm_funcs.meet_hh_members,
-            "assort_by": ["hh_id"],
->>>>>>> 74c8a66c
             "loc": "households",
         },
     }
