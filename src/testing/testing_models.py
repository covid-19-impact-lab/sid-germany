--- conflicted
+++ resolved
@@ -51,7 +51,6 @@
     Test demand is calculated in such a way that the demand fits to the empirical
     distribution of positive tests in the empirical data.
 
-<<<<<<< HEAD
     We calculate the tests designated in each age group as follows:
     Firstly, we calculate from the number of infected people in the simulation and the
     share_known_cases how many positive tests are to
@@ -63,8 +62,6 @@
     Using the RKI and ARS data therefore allows us to reflect the German testing
     strategy over age groups, e.g .preferential testing of older individuals.
 
-=======
->>>>>>> eb919bd7
     In each age group we first distribute tests among those that recently developed
     symptoms but have no pending test and do not know their infection state yet.
     We then test all education workers such as teachers that have not been tested
@@ -150,7 +147,6 @@
 
     demands_by_age_group = unconstrained_demanded.groupby(states["age_group_rki"]).sum()
     remaining = n_pos_tests_for_each_group - demands_by_age_group
-<<<<<<< HEAD
     demanded = _scale_demand_up_or_down(demanded, states, remaining)
 
     if (remaining < 0).any():
@@ -167,9 +163,6 @@
             f"\n\n{info.to_string()}\n\n"
         )
 
-=======
-    demanded = _scale_demand_up_or_down(unconstrained_demanded, states, remaining)
->>>>>>> eb919bd7
     return demanded
 
 
