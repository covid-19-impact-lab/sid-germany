--- conflicted
+++ resolved
@@ -49,14 +49,9 @@
         policies (dict)
 
     """
-<<<<<<< HEAD
     scenario_start = pd.Timestamp(scenario_start)
     last_date = pd.Timestamp("2021-04-30")
     assert scenario_start <= last_date, (
-=======
-    last_date = pd.Timestamp("2021-04-30")
-    assert pd.Timestamp(scenario_start) <= last_date, (
->>>>>>> da996f4c
         "You must update the `get_enacted_policies_of_2021` function to support "
         f"scenario starts after {scenario_start} (only until {last_date.date()}."
     )
@@ -209,8 +204,6 @@
 def get_october_to_christmas_policies(
     contact_models,
     educ_options=None,
-    educ_multiplier=0.8,
-    other_multiplier=None,
     attend_work_multiplier=None,
     work_fill_value=None,
 ):
