"""Create the work_multiplier Series.


Notes:
    - Apple mobility data only includes reductions by means of transport
      (e.g. driving, walking) and is therefore not useful for us.
    - the work_multiplier gives the work_contact_priority threshold above wihch
      people still go to work.

"""
import numpy as np
import pandas as pd
import pytask

from src.config import BLD
from src.config import SRC


@pytask.mark.depends_on(
    {
<<<<<<< HEAD
        "mobility_data": SRC / "original_data" / "google_mobility_2021-02-02_DE.csv",
=======
        "mobility_data": SRC / "original_data" / "google_mobility_2021-02-07_DE.csv",
>>>>>>> 8c7b2960
        "hygiene_data": SRC / "original_data" / "cosmo_hygiene_2021-01-28.csv",
    }
)
@pytask.mark.produces(
    {
        "hygiene_score": BLD / "policies" / "hygiene_score.csv",
        "mobility_data": BLD / "policies" / "mobility_data.pkl",
        "work_multiplier": BLD / "policies" / "work_multiplier.csv",
    }
)
def task_process_mobility_and_hygiene_data(depends_on, produces):
    mobility_data = pd.read_csv(depends_on["mobility_data"])
    hygiene_data = pd.read_csv(depends_on["hygiene_data"])

    hygiene_score = _calculate_hygiene_score_from_data(df=hygiene_data)
    hygiene_score.to_csv(produces["hygiene_score"])

    mobility_data = _prepare_mobility_data(df=mobility_data)
    mobility_data.to_pickle(produces["mobility_data"])

    work_multiplier = _create_work_multiplier(mobility_data)
    work_multiplier.to_csv(produces["work_multiplier"])


def _prepare_mobility_data(df):
    df["date"] = pd.DatetimeIndex(df["date"])
    to_drop = [
        "country_region_code",
        "country_region",
        "sub_region_2",
        "metro_area",
        "iso_3166_2_code",
        "census_fips_code",
    ]
    df = df.drop(columns=to_drop)
    df.columns = [x.replace("_percent_change_from_baseline", "") for x in df.columns]
    df["sub_region_1"] = df["sub_region_1"].fillna("Germany")
    pivoted = pd.pivot(data=df, index="date", columns="sub_region_1")
    return pivoted


def _create_work_multiplier(df):
    work_multiplier = 1 + (df["workplaces"] / 100)
    assert not work_multiplier.index.duplicated().any()
    # set weekends to NaN and interpolate because we already handle weekends
    # in the contact models.
    weekends = work_multiplier.index.day_name().isin(["Saturday", "Sunday"])
    work_multiplier[weekends] = np.nan
    work_multiplier = work_multiplier.interpolate(method="nearest")
    work_multiplier = work_multiplier.fillna(method="ffill").fillna(method="bfill")
    start, end = work_multiplier.index.min(), work_multiplier.index.max()
    assert (work_multiplier.index == pd.date_range(start, end)).all()
    assert work_multiplier.notnull().all().all()
    return work_multiplier


def _calculate_hygiene_score_from_data(df):
    assert not df["Datum"].duplicated().any()
    df.index = pd.DatetimeIndex(df["Datum"], name="date")
    # only use mean values
    df = df[[x for x in df if x.endswith("M")]]
    hygiene_score = df.mean(axis=1).dropna()
    start, end = hygiene_score.index.min(), hygiene_score.index.max()
    dates = pd.date_range(start, end, name="date")
    expanded = pd.Series(hygiene_score, index=dates, name="hygiene_score")
    expanded = expanded.interpolate(method="nearest")
    return expanded<|MERGE_RESOLUTION|>--- conflicted
+++ resolved
@@ -18,11 +18,7 @@
 
 @pytask.mark.depends_on(
     {
-<<<<<<< HEAD
-        "mobility_data": SRC / "original_data" / "google_mobility_2021-02-02_DE.csv",
-=======
-        "mobility_data": SRC / "original_data" / "google_mobility_2021-02-07_DE.csv",
->>>>>>> 8c7b2960
+        "mobility_data": SRC / "original_data" / "google_mobility_2021-02-10_DE.csv",
         "hygiene_data": SRC / "original_data" / "cosmo_hygiene_2021-01-28.csv",
     }
 )
